--- conflicted
+++ resolved
@@ -2,19 +2,6 @@
 const { z } = require('zod');
 const { randomUUID } = require('crypto');
 
-// Hardening controls for outgoing HTTP
-<<<<<<< HEAD
-=======
-const ALLOWED_METHODS = new Set(
-  String(process.env.OPENAPI_MCP_ALLOWED_METHODS || 'GET,POST,PUT,PATCH,DELETE')
-    .split(',')
-    .map(s => s.trim().toUpperCase())
-    .filter(Boolean)
-);
-
-const ALLOWED_PATH_PATTERNS = (process.env.OPENAPI_MCP_ALLOWED_PATHS || '').split(',').map(p => p.trim()).filter(Boolean);
-const ALLOWED_METHODS_LIST = (process.env.OPENAPI_MCP_ALLOWED_METHODS || '').split(',').filter(m => m.trim());
->>>>>>> d3b9ba54
 const RATE_LIMIT = Number(process.env.OPENAPI_MCP_RATE_LIMIT || 0); // average per window
 const RATE_BURST = Number(process.env.OPENAPI_MCP_RATE_BURST || RATE_LIMIT || 0); // token bucket burst
 const RATE_WINDOW_MS = Number(process.env.OPENAPI_MCP_RATE_WINDOW_MS || 60000);
