const { makeHttpRequest } = require('./http-client.js');
const { z } = require('zod');
const { randomUUID } = require('crypto');

// Hardening controls for outgoing HTTP
<<<<<<< HEAD
=======
const ALLOWED_METHODS = new Set(
  String(process.env.OPENAPI_MCP_ALLOWED_METHODS || 'GET,POST,PUT,PATCH,DELETE')
    .split(',')
    .map(s => s.trim().toUpperCase())
    .filter(Boolean)
);

const ALLOWED_PATH_PATTERNS = (process.env.OPENAPI_MCP_ALLOWED_PATHS || '').split(',').map(p => p.trim()).filter(Boolean);
const ALLOWED_METHODS_LIST = (process.env.OPENAPI_MCP_ALLOWED_METHODS || '').split(',').filter(m => m.trim());

>>>>>>> ef42c2fb
const RATE_LIMIT = Number(process.env.OPENAPI_MCP_RATE_LIMIT || 0); // average per window
const RATE_BURST = Number(process.env.OPENAPI_MCP_RATE_BURST || RATE_LIMIT || 0); // token bucket burst
const RATE_WINDOW_MS = Number(process.env.OPENAPI_MCP_RATE_WINDOW_MS || 60000);
const GLOBAL_CONCURRENCY = Number(process.env.OPENAPI_MCP_CONCURRENCY || 0); // 0 = unlimited
const PER_PATH_CONCURRENCY = Number(process.env.OPENAPI_MCP_CONCURRENCY_PER_PATH || 0);

let rateWindowStart = Date.now();
let rateCount = 0;
let tokens = RATE_BURST;
let lastRefill = Date.now();

const inflight = new Set(); // holds unique UUIDs
const inflightPerPath = new Map();

function wildcardToRegExp(pattern) {
  const esc = pattern.replace(/[.+^${}()|[\]\\]/g, function(match) {
    return '\\' + match;
  }).replace(/\*/g, '.*');
  return new RegExp('^' + esc + '$');
}

function checkRateLimit() {
  const now = Date.now();
  if (now - rateWindowStart >= RATE_WINDOW_MS) {
    rateWindowStart = now;
    rateCount = 0;
  }
  rateCount += 1;

  if (RATE_LIMIT > 0) {
    // token bucket refill
    const elapsed = Math.max(0, now - lastRefill);
    const ratePerMs = RATE_LIMIT / RATE_WINDOW_MS;
    tokens = Math.min(RATE_BURST, tokens + elapsed * ratePerMs);
    lastRefill = now;
    if (tokens < 1) throw new Error('Rate limit exceeded');
    tokens -= 1;
  }
}

function enforcePolicy(method, path) {
  const ALLOWED_METHODS = new Set(
    String(process.env.OPENAPI_MCP_ALLOWED_METHODS || 'GET,POST,PUT,PATCH,DELETE')
      .split(',')
      .map(s => s.trim().toUpperCase())
      .filter(Boolean)
  );
  const ALLOWED_PATH_PATTERNS = (process.env.OPENAPI_MCP_ALLOWED_PATHS || '').split(',').map(p => p.trim()).filter(Boolean);
  const ALLOWED_PATH_REGEXES = ALLOWED_PATH_PATTERNS.map(wildcardToRegExp);

  const m = String(method || '').toUpperCase();
  if (!ALLOWED_METHODS.has(m)) throw new Error(`Method not allowed: ${m}`);
  const p = String(path || '');
  const ok = ALLOWED_PATH_REGEXES.length === 0 || ALLOWED_PATH_REGEXES.some(re => re.test(p));
  if (!ok) throw new Error(`Path not allowed: ${p}`);
}

// Return a unique marker so we can release the exact one we acquired
function acquireConcurrency(path) {
  if (GLOBAL_CONCURRENCY > 0 && inflight.size >= GLOBAL_CONCURRENCY) {
    throw new Error('Concurrency limit exceeded');
  }
  if (PER_PATH_CONCURRENCY > 0) {
    const n = inflightPerPath.get(path) || 0;
    if (n >= PER_PATH_CONCURRENCY) throw new Error('Per-path concurrency limit exceeded');
    inflightPerPath.set(path, n + 1);
  }
  const id = randomUUID();   // ✅ stable UUID instead of Symbol
  inflight.add(id);
  return id;
}

function releaseConcurrency(path, id) {
  if (id && inflight.has(id)) {
    inflight.delete(id);
  } else {
    // Fallback cleanup
    for (const k of inflight) {
      inflight.delete(k);
      break;
    }
  }
  if (PER_PATH_CONCURRENCY > 0) {
    const n = inflightPerPath.get(path) || 1;
    inflightPerPath.set(path, Math.max(0, n - 1));
  }
}

function jsonSchemaToZod(schema) {
  const typeMap = {
    string: z.string,
    number: z.number,
    integer: z.number,
    boolean: z.boolean,
    object: z.object,
    array: z.array,
  };

  if (!schema || (!schema.type && !schema.anyOf && !schema.oneOf)) {
    return z.any();
  }

  // Unions
  if (schema.anyOf) {
    return z.union(schema.anyOf.map(jsonSchemaToZod));
  }
  if (schema.oneOf) {
    return z.union(schema.oneOf.map(jsonSchemaToZod));
  }

  const zodType = typeMap[schema.type];
  if (!zodType) return z.any();

  if (schema.type === 'object') {
    const shape = {};
    const required = Array.isArray(schema.required) ? new Set(schema.required) : new Set();
    if (schema.properties) {
      for (const key in schema.properties) {
        let prop = jsonSchemaToZod(schema.properties[key]);
        if (!required.has(key)) prop = prop.optional();
        shape[key] = prop;
      }
    }
    return zodType(shape);
  }

  if (schema.type === 'array') {
    if (schema.items) {
      return zodType(jsonSchemaToZod(schema.items));
    }
    return zodType(z.any());
  }

  let zodSchema = zodType();

  if (schema.description) {
    zodSchema = zodSchema.describe(schema.description);
  }
  if (schema.minLength != null) {
    zodSchema = zodSchema.min(schema.minLength);
  }
  if (schema.maxLength != null) {
    zodSchema = zodSchema.max(schema.maxLength);
  }
  if (schema.minimum != null) {
    zodSchema = zodSchema.gte(schema.minimum);
  }
  if (schema.maximum != null) {
    zodSchema = zodSchema.lte(schema.maximum);
  }
  if (schema.enum) {
    if (schema.enum.every(v => typeof v === 'string')) zodSchema = z.enum(schema.enum);
    else zodSchema = z.union(schema.enum.map(v => z.literal(v)));
  }

  return zodSchema;
}

// Simple in-memory OAuth2 token cache
const __oauth2Cache = new Map(); // key: tokenUrl|clientId|scopes -> { token, exp }

async function genericHandler(serializationInfo, args) {
  const {
    path,
    method,
    pathParams = [],
    queryParams = [],
    headerParams = [],
    cookieParams = [],
    security = [],
    inputSchema
  } = serializationInfo;

  // Validate input arguments
  if (inputSchema) {
    const zodSchema = jsonSchemaToZod(inputSchema);
    const validationResult = zodSchema.safeParse(args);
    if (!validationResult.success) {
      throw new Error(`Invalid input: ${validationResult.error.message}`);
    }
  }

  const resolvedBaseUrl = process.env.OPENAPI_BASE_URL || '<%= openApiBaseUrl %>';
  let resolvedPath = path;
  const requestQuery = {};
  const requestHeaders = {};
  const requestCookies = {};
  let requestBody;

  const securityHandlers = {
    apiKey: (sec, headers, query, args) => {
      const key = sec.paramName || sec.name; // prefer actual header/query name
      if (!key) return;
      if (sec.in === 'header') {
        headers[key] = args[key];
      } else if (sec.in === 'query') {
        query[key] = args[key];
      } else if (sec.in === 'cookie') {
        headers['Cookie'] = `${key}=${encodeURIComponent(String(args[key] || ''))}`;
      }
    },
    http: (sec, headers, _query, args) => {
      if (sec.scheme === 'bearer') {
        headers['Authorization'] = `Bearer ${args.bearerToken}`;
      } else if (sec.scheme === 'basic') {
        const token = Buffer.from(`${args.username}:${args.password}`).toString('base64');
        headers['Authorization'] = `Basic ${token}`;
      }
    },
    oauth2: async (sec, headers, _query, args) => {
      if (sec.flows && sec.flows.clientCredentials) {
        const tokenUrl = sec.flows.clientCredentials.tokenUrl;
        const scopes = Array.isArray(sec.flows.clientCredentials.scopes)
          ? sec.flows.clientCredentials.scopes.join(' ')
          : '';
        const cacheKey = `${tokenUrl}|${args.clientId || ''}|${scopes}`;
        const now = Date.now();
        const cached = __oauth2Cache.get(cacheKey);
        if (cached && cached.exp > now + 5000) {
          headers['Authorization'] = `Bearer ${cached.token}`;
          return;
        }
        const DEBUG_HTTP = /^(1|true|yes)$/i.test(String(process.env.DEBUG_HTTP || ''));
        const body =
          `grant_type=client_credentials` +
          `&client_id=${encodeURIComponent(args.clientId || '')}` +
          `&client_secret=${encodeURIComponent(args.clientSecret || '')}` +
          (scopes ? `&scope=${encodeURIComponent(scopes)}` : '');
        const attempt = async () =>
          makeHttpRequest('POST', tokenUrl, { headers: { 'Content-Type': 'application/x-www-form-urlencoded' }, body, timeoutMs: 10000 });
        let tokenResponse, tries = 0; let lastErr;
        while (tries < 3) {
          try { tokenResponse = await attempt(); break; }
          catch (e) { lastErr = e; tries++; await new Promise(r => setTimeout(r, 200 * tries)); }
        }
        if (!tokenResponse) throw new Error(`Failed to get OAuth2 token: ${lastErr?.message || 'unknown error'}`);
        if (DEBUG_HTTP) console.log(`OAuth2 Token Response Status: ${tokenResponse.statusCode}`);
        if (tokenResponse.statusCode >= 400) throw new Error(`Failed to get OAuth2 token: ${tokenResponse.body}`);
        const token = JSON.parse(tokenResponse.body || '{}');
        if (!token.access_token) throw new Error('OAuth2 token response missing access_token');
        const exp = now + Math.max(0, Number(token.expires_in || 0)) * 1000;
        __oauth2Cache.set(cacheKey, { token: token.access_token, exp });
        headers['Authorization'] = `Bearer ${token.access_token}`;
      }
    }
  };

  for (const sec of security) {
    if (securityHandlers[sec.type]) {
      await securityHandlers[sec.type](sec, requestHeaders, requestQuery, args);
    }
  }

  for (const paramName of pathParams) {
    if (args[paramName] === undefined) throw new Error(`Missing required path parameter: ${paramName}`);
    resolvedPath = resolvedPath.replace(`{${paramName}}`, encodeURIComponent(String(args[paramName])));
  }

  for (const paramName of queryParams) {
    if (args[paramName] !== undefined) requestQuery[paramName] = args[paramName];
  }

  for (const paramName of headerParams) {
    if (args[paramName] !== undefined) requestHeaders[paramName] = args[paramName];
  }

  for (const paramName of cookieParams) {
    if (args[paramName] !== undefined) requestCookies[paramName] = args[paramName];
  }

  if (Object.keys(requestCookies).length > 0) {
    const cookiePieces = Object.entries(requestCookies).map(([k, v]) => `${k}=${v}`);
    requestHeaders['Cookie'] = [requestHeaders['Cookie'], cookiePieces.join('; ')].filter(Boolean).join('; ');
  }

  if (args.body !== undefined) {
    requestBody = args.body;
    // Auto-JSON encode if it's a plain object and no content-type provided
    const hasCT = Object.keys(requestHeaders).some(h => h.toLowerCase() === 'content-type');
    if (!hasCT && (typeof requestBody === 'object' && requestBody !== null)) {
      requestHeaders['Content-Type'] = 'application/json';
      requestBody = JSON.stringify(requestBody);
    }
  }

  const url = new URL(resolvedBaseUrl);
  // Preserve any base path from OPENAPI_BASE_URL while replacing just the path component.
  url.pathname = resolvedPath;

  // Append query params; support arrays
  Object.keys(requestQuery).forEach(key => {
    const val = requestQuery[key];
    if (Array.isArray(val)) {
      val.forEach(v => url.searchParams.append(key, v));
    } else if (val !== undefined && val !== null) {
      url.searchParams.append(key, String(val));
    }
  });

  enforcePolicy(method, resolvedPath);
  checkRateLimit();
  const marker = acquireConcurrency(resolvedPath);

  try {
    const response = await makeHttpRequest(
      String(method || 'GET').toUpperCase(),
      url.toString(),
      { headers: requestHeaders, body: requestBody, timeoutMs: 30000 }
    );

    if (response.statusCode >= 400) {
      let msg = `API Error: ${response.statusCode} ${response.statusMessage}`;
      try {
        msg += ` - ${JSON.stringify(JSON.parse(response.body))}`;
      } catch (_) {
        msg += ` - ${response.body}`;
      }
      throw new Error(msg);
    }

    try {
      return JSON.parse(response.body);
    } catch (_) {
      return response.body;
    }
  } finally {
    releaseConcurrency(resolvedPath, marker);
  }
}

const tools = [
  <%= tools %>
];

module.exports = {
  tools,
  genericHandler, // export if you need to call it directly elsewhere
};};<|MERGE_RESOLUTION|>--- conflicted
+++ resolved
@@ -3,8 +3,6 @@
 const { randomUUID } = require('crypto');
 
 // Hardening controls for outgoing HTTP
-<<<<<<< HEAD
-=======
 const ALLOWED_METHODS = new Set(
   String(process.env.OPENAPI_MCP_ALLOWED_METHODS || 'GET,POST,PUT,PATCH,DELETE')
     .split(',')
@@ -14,8 +12,6 @@
 
 const ALLOWED_PATH_PATTERNS = (process.env.OPENAPI_MCP_ALLOWED_PATHS || '').split(',').map(p => p.trim()).filter(Boolean);
 const ALLOWED_METHODS_LIST = (process.env.OPENAPI_MCP_ALLOWED_METHODS || '').split(',').filter(m => m.trim());
-
->>>>>>> ef42c2fb
 const RATE_LIMIT = Number(process.env.OPENAPI_MCP_RATE_LIMIT || 0); // average per window
 const RATE_BURST = Number(process.env.OPENAPI_MCP_RATE_BURST || RATE_LIMIT || 0); // token bucket burst
 const RATE_WINDOW_MS = Number(process.env.OPENAPI_MCP_RATE_WINDOW_MS || 60000);
