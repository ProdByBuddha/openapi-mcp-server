const { makeHttpRequest } = require('./http-client.js');
const { z } = require('zod');
const { randomUUID } = require('crypto');

<<<<<<< HEAD
// Hardening controls for outgoing HTTP

=======
>>>>>>> 4f27d573
const inflight = new Set(); // holds unique UUIDs
const inflightPerPath = new Map();

function wildcardToRegExp(pattern) {
  const esc = pattern.replace(/[.+^${}()|[\]\\]/g, function(match) {
    return '\\' + match;
  }).replace(/\*/g, '.*');
  return new RegExp('^' + esc + '$');
}

function checkRateLimit() {
    // CONFIG - re-evaluate on each call
    const RATE_LIMIT = Number(process.env.OPENAPI_MCP_RATE_LIMIT || 0);
    if (RATE_LIMIT <= 0) return; // No rate limiting applied

    const RATE_BURST = Number(process.env.OPENAPI_MCP_RATE_BURST || RATE_LIMIT || 0);
    const RATE_WINDOW_MS = Number(process.env.OPENAPI_MCP_RATE_WINDOW_MS || 60000);
    const now = Date.now();

    // STATE - stored on function object to persist
    // Initialize state on first run, or if burst rate changes, effectively resetting the limiter
    if (checkRateLimit.tokens === undefined || checkRateLimit.lastBurst !== RATE_BURST) {
        checkRateLimit.tokens = RATE_BURST;
        checkRateLimit.lastBurst = RATE_BURST;
        checkRateLimit.lastRefill = now;
    }

    // REFILL tokens based on elapsed time
    const elapsed = now - checkRateLimit.lastRefill;
    if (elapsed > 0) {
        const ratePerMs = RATE_LIMIT / RATE_WINDOW_MS;
        checkRateLimit.tokens = Math.min(RATE_BURST, checkRateLimit.tokens + elapsed * ratePerMs);
        checkRateLimit.lastRefill = now;
    }

    // CONSUME a token
    if (checkRateLimit.tokens < 1) {
        throw new Error('Rate limit exceeded');
    }
    checkRateLimit.tokens -= 1;
}

function enforcePolicy(method, path) {
  const ALLOWED_METHODS = new Set(
    String(process.env.OPENAPI_MCP_ALLOWED_METHODS || 'GET,POST,PUT,PATCH,DELETE')
      .split(',')
      .map(s => s.trim().toUpperCase())
      .filter(Boolean)
  );
  const ALLOWED_PATH_PATTERNS = (process.env.OPENAPI_MCP_ALLOWED_PATHS || '').split(',').map(p => p.trim()).filter(Boolean);
  const ALLOWED_PATH_REGEXES = ALLOWED_PATH_PATTERNS.map(wildcardToRegExp);

  const m = String(method || '').toUpperCase();
  if (!ALLOWED_METHODS.has(m)) throw new Error(`Method not allowed: ${m}`);
  const p = String(path || '');
  const ok = ALLOWED_PATH_REGEXES.length === 0 || ALLOWED_PATH_REGEXES.some(re => re.test(p));
  if (!ok) throw new Error(`Path not allowed: ${p}`);
}

// Return a unique marker so we can release the exact one we acquired
function acquireConcurrency(path) {
  const GLOBAL_CONCURRENCY = Number(process.env.OPENAPI_MCP_CONCURRENCY || 0);
  const PER_PATH_CONCURRENCY = Number(process.env.OPENAPI_MCP_CONCURRENCY_PER_PATH || 0);

  if (GLOBAL_CONCURRENCY > 0 && inflight.size >= GLOBAL_CONCURRENCY) {
    throw new Error('Concurrency limit exceeded');
  }
  if (PER_PATH_CONCURRENCY > 0) {
    const n = inflightPerPath.get(path) || 0;
    if (n >= PER_PATH_CONCURRENCY) throw new Error('Per-path concurrency limit exceeded');
    inflightPerPath.set(path, n + 1);
  }
  const id = randomUUID();   // ✅ stable UUID instead of Symbol
  inflight.add(id);
  return id;
}

function releaseConcurrency(path, id) {
  if (id && inflight.has(id)) {
    inflight.delete(id);
  } else {
    // Fallback cleanup
    for (const k of inflight) {
      inflight.delete(k);
      break;
    }
  }
  const PER_PATH_CONCURRENCY = Number(process.env.OPENAPI_MCP_CONCURRENCY_PER_PATH || 0);
  if (PER_PATH_CONCURRENCY > 0) {
    const n = inflightPerPath.get(path) || 1;
    inflightPerPath.set(path, Math.max(0, n - 1));
  }
}

function jsonSchemaToZod(schema) {
  const typeMap = {
    string: z.string,
    number: z.number,
    integer: z.number,
    boolean: z.boolean,
    object: z.object,
    array: z.array,
  };

  if (!schema || (!schema.type && !schema.anyOf && !schema.oneOf)) {
    return z.any();
  }

  // Unions
  if (schema.anyOf) {
    return z.union(schema.anyOf.map(jsonSchemaToZod));
  }
  if (schema.oneOf) {
    return z.union(schema.oneOf.map(jsonSchemaToZod));
  }

  const zodType = typeMap[schema.type];
  if (!zodType) return z.any();

  if (schema.type === 'object') {
    const shape = {};
    const required = Array.isArray(schema.required) ? new Set(schema.required) : new Set();
    if (schema.properties) {
      for (const key in schema.properties) {
        let prop = jsonSchemaToZod(schema.properties[key]);
        if (!required.has(key)) prop = prop.optional();
        shape[key] = prop;
      }
    }
    return zodType(shape);
  }

  if (schema.type === 'array') {
    if (schema.items) {
      return zodType(jsonSchemaToZod(schema.items));
    }
    return zodType(z.any());
  }

  let zodSchema = zodType();

  if (schema.description) {
    zodSchema = zodSchema.describe(schema.description);
  }
  if (schema.minLength != null) {
    zodSchema = zodSchema.min(schema.minLength);
  }
  if (schema.maxLength != null) {
    zodSchema = zodSchema.max(schema.maxLength);
  }
  if (schema.minimum != null) {
    zodSchema = zodSchema.gte(schema.minimum);
  }
  if (schema.maximum != null) {
    zodSchema = zodSchema.lte(schema.maximum);
  }
  if (schema.enum) {
    if (schema.enum.every(v => typeof v === 'string')) zodSchema = z.enum(schema.enum);
    else zodSchema = z.union(schema.enum.map(v => z.literal(v)));
  }

  return zodSchema;
}

// Simple in-memory OAuth2 token cache
const __oauth2Cache = new Map(); // key: tokenUrl|clientId|scopes -> { token, exp }

async function genericHandler(serializationInfo, args) {
  const {
    path,
    method,
    pathParams = [],
    queryParams = [],
    headerParams = [],
    cookieParams = [],
    security = [],
    inputSchema
  } = serializationInfo;

  // Validate input arguments
  if (inputSchema) {
    const zodSchema = jsonSchemaToZod(inputSchema);
    const validationResult = zodSchema.safeParse(args);
    if (!validationResult.success) {
      throw new Error(`Invalid input: ${validationResult.error.message}`);
    }
  }

  const resolvedBaseUrl = process.env.OPENAPI_BASE_URL || '<%= openApiBaseUrl %>';
  let resolvedPath = path;
  const requestQuery = {};
  const requestHeaders = {};
  const requestCookies = {};
  let requestBody;

  const securityHandlers = {
    apiKey: (sec, headers, query, args) => {
      const key = sec.paramName || sec.name; // prefer actual header/query name
      if (!key) return;
      if (sec.in === 'header') {
        headers[key] = args[key];
      } else if (sec.in === 'query') {
        query[key] = args[key];
      } else if (sec.in === 'cookie') {
        headers['Cookie'] = `${key}=${encodeURIComponent(String(args[key] || ''))}`;
      }
    },
    http: (sec, headers, _query, args) => {
      if (sec.scheme === 'bearer') {
        headers['Authorization'] = `Bearer ${args.bearerToken}`;
      } else if (sec.scheme === 'basic') {
        const token = Buffer.from(`${args.username}:${args.password}`).toString('base64');
        headers['Authorization'] = `Basic ${token}`;
      }
    },
    oauth2: async (sec, headers, _query, args) => {
      if (sec.flows && sec.flows.clientCredentials) {
        const tokenUrl = sec.flows.clientCredentials.tokenUrl;
        const scopes = Array.isArray(sec.flows.clientCredentials.scopes)
          ? sec.flows.clientCredentials.scopes.join(' ')
          : '';
        const cacheKey = `${tokenUrl}|${args.clientId || ''}|${scopes}`;
        const now = Date.now();
        const cached = __oauth2Cache.get(cacheKey);
        if (cached && cached.exp > now + 5000) {
          headers['Authorization'] = `Bearer ${cached.token}`;
          return;
        }
        const DEBUG_HTTP = /^(1|true|yes)$/i.test(String(process.env.DEBUG_HTTP || ''));
        const body =
          `grant_type=client_credentials` +
          `&client_id=${encodeURIComponent(args.clientId || '')}` +
          `&client_secret=${encodeURIComponent(args.clientSecret || '')}` +
          (scopes ? `&scope=${encodeURIComponent(scopes)}` : '');
        const attempt = async () =>
          makeHttpRequest('POST', tokenUrl, { headers: { 'Content-Type': 'application/x-www-form-urlencoded' }, body, timeoutMs: 10000 });
        let tokenResponse, tries = 0; let lastErr;
        while (tries < 3) {
          try { tokenResponse = await attempt(); break; }
          catch (e) { lastErr = e; tries++; await new Promise(r => setTimeout(r, 200 * tries)); }
        }
        if (!tokenResponse) throw new Error(`Failed to get OAuth2 token: ${lastErr?.message || 'unknown error'}`);
        if (DEBUG_HTTP) console.log(`OAuth2 Token Response Status: ${tokenResponse.statusCode}`);
        if (tokenResponse.statusCode >= 400) throw new Error(`Failed to get OAuth2 token: ${tokenResponse.body}`);
        const token = JSON.parse(tokenResponse.body || '{}');
        if (!token.access_token) throw new Error('OAuth2 token response missing access_token');
        const exp = now + Math.max(0, Number(token.expires_in || 0)) * 1000;
        __oauth2Cache.set(cacheKey, { token: token.access_token, exp });
        headers['Authorization'] = `Bearer ${token.access_token}`;
      }
    }
  };

  for (const sec of security) {
    if (securityHandlers[sec.type]) {
      await securityHandlers[sec.type](sec, requestHeaders, requestQuery, args);
    }
  }

  for (const paramName of pathParams) {
    if (args[paramName] === undefined) throw new Error(`Missing required path parameter: ${paramName}`);
    resolvedPath = resolvedPath.replace(`{${paramName}}`, encodeURIComponent(String(args[paramName])));
  }

  for (const paramName of queryParams) {
    if (args[paramName] !== undefined) requestQuery[paramName] = args[paramName];
  }

  for (const paramName of headerParams) {
    if (args[paramName] !== undefined) requestHeaders[paramName] = args[paramName];
  }

  for (const paramName of cookieParams) {
    if (args[paramName] !== undefined) requestCookies[paramName] = args[paramName];
  }

  if (Object.keys(requestCookies).length > 0) {
    const cookiePieces = Object.entries(requestCookies).map(([k, v]) => `${k}=${v}`);
    requestHeaders['Cookie'] = [requestHeaders['Cookie'], cookiePieces.join('; ')].filter(Boolean).join('; ');
  }

  if (args.body !== undefined) {
    requestBody = args.body;
    // Auto-JSON encode if it's a plain object and no content-type provided
    const hasCT = Object.keys(requestHeaders).some(h => h.toLowerCase() === 'content-type');
    if (!hasCT && (typeof requestBody === 'object' && requestBody !== null)) {
      requestHeaders['Content-Type'] = 'application/json';
      requestBody = JSON.stringify(requestBody);
    }
  }

  const url = new URL(resolvedBaseUrl);
  // Preserve any base path from OPENAPI_BASE_URL while replacing just the path component.
  url.pathname = resolvedPath;

  // Append query params; support arrays
  Object.keys(requestQuery).forEach(key => {
    const val = requestQuery[key];
    if (Array.isArray(val)) {
      val.forEach(v => url.searchParams.append(key, v));
    } else if (val !== undefined && val !== null) {
      url.searchParams.append(key, String(val));
    }
  });

  enforcePolicy(method, resolvedPath);
  checkRateLimit();
  const marker = acquireConcurrency(resolvedPath);

  try {
    const response = await makeHttpRequest(
      String(method || 'GET').toUpperCase(),
      url.toString(),
      { headers: requestHeaders, body: requestBody, timeoutMs: 30000 }
    );

    if (response.statusCode >= 400) {
      let msg = `API Error: ${response.statusCode} ${response.statusMessage}`;
      try {
        msg += ` - ${JSON.stringify(JSON.parse(response.body))}`;
      } catch (_) {
        msg += ` - ${response.body}`;
      }
      throw new Error(msg);
    }

    try {
      return JSON.parse(response.body);
    } catch (_) {
      return response.body;
    }
  } finally {
    releaseConcurrency(resolvedPath, marker);
  }
}

const tools = [
  <%= tools %>
];

module.exports = {
  tools,
  genericHandler, // export if you need to call it directly elsewhere
};<|MERGE_RESOLUTION|>--- conflicted
+++ resolved
@@ -2,11 +2,6 @@
 const { z } = require('zod');
 const { randomUUID } = require('crypto');
 
-<<<<<<< HEAD
-// Hardening controls for outgoing HTTP
-
-=======
->>>>>>> 4f27d573
 const inflight = new Set(); // holds unique UUIDs
 const inflightPerPath = new Map();
 
